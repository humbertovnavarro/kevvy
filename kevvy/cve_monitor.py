--- conflicted
+++ resolved
@@ -17,11 +17,7 @@
 
 
 class CVEMonitor:
-<<<<<<< HEAD
-    CVE_REGEX = re.compile(r"CVE-\d{4}-\d{4,7}", re.IGNORECASE)
-=======
     CVE_REGEX = re.compile(r'CVE(?:-| )\d{4}(?:-| )\d{4,7}', re.IGNORECASE)
->>>>>>> 38ba452d
 
     def __init__(
         self, nvd_client: NVDClient, kev_client: Optional[CisaKevClient] = None
