# CVE Commands (`/cve`)

Commands related to searching and configuring Common Vulnerabilities and Exposures (CVE) information.

---

## Lookup CVE Details (`/cve lookup`)

Look up detailed information about a specific CVE identifier.

**Parameters:**

- **`cve_id`**: (Required) The CVE identifier (e.g., `CVE-2024-1234`).

**Behavior:**

- Fetches details primarily from the NVD API v2.0.
- Displays description, CVSS score, publication dates, CWEs, references, and KEV status (if applicable).

**Example:**

```
/cve lookup cve_id:CVE-2023-3884
```

---

## Channel Configuration (`/cve channel`)

Configure which channels the bot should automatically scan for CVE IDs in messages.

**Permission Required:** Manage Server

### `/cve channel add <channel>`

Enables automatic CVE scanning for messages posted in the specified channel. Requires global monitoring to be enabled (see `/cve channel enable_global`).

- **`<channel>`:** (Required) The text channel to monitor.

**Example:**

```
/cve channel add channel:#security-feed
```

### `/cve channel remove <channel>`

<<<<<<< HEAD
Removes the automatic CVE scanning configuration for the specified channel.
=======
Disables automatic CVE scanning for messages posted in the specified channel. The global setting remains unaffected.
>>>>>>> e7462626

- **`<channel>`:** (Required) The text channel to stop monitoring.

**Example:**

```
/cve channel remove channel:#security-feed
```

### `/cve channel list`

<<<<<<< HEAD
Shows the global CVE message scanning status (enabled/disabled) and lists the channels currently configured for automatic scanning.
=======
Lists all channels currently configured for automatic CVE scanning.
>>>>>>> e7462626

**Example:**

```
/cve channel list
```

**Example Response:**
<<<<<<< HEAD

```
ℹ️ Global automatic CVE monitoring is currently **enabled** for this server.
=======

```
ℹ️ Global CVE message scanning is **enabled**.
Configured channels:
- #security-feed
- #vuln-reports
```

or

```
ℹ️ Global CVE message scanning is **enabled**.
Configured channels:
No channels are specifically configured. Use `/cve channel add`.
```

### `/cve channel status`

Shows the global CVE message scanning status (enabled/disabled) and lists the configured channels.
>>>>>>> e7462626

Configured channels:
- #security-feed
- #vuln-reports
```

or

```
<<<<<<< HEAD
ℹ️ Global automatic CVE monitoring is currently **enabled** for this server.

No specific channels are currently configured and enabled. Use `/cve channel add` to add one.
```

or

```
⚪ Global automatic CVE monitoring is currently **disabled** for this server.

=======
/cve channel status
```

**Example Response:** (Similar to `/cve channel list`)

```
ℹ️ Global CVE message scanning is **enabled**.
>>>>>>> e7462626
Configured channels:
- #security-feed
```

<<<<<<< HEAD
### `/cve channel enable_global`

Enables automatic CVE message scanning globally for the server. You still need to add specific channels using `/cve channel add` for the bot to actually scan them.

**Example:**

```
/cve channel enable_global
```

### `/cve channel disable_global`

Disables automatic CVE message scanning globally for the server. No messages will be scanned in any channel, regardless of individual channel configurations.
=======
or

```
⚪ Global CVE message scanning is **disabled**.
Use `/cve channel enable_global` to activate it.
```

### `/cve channel enable_global`

Enables automatic CVE message scanning globally for the server. You still need to add specific channels using `/cve channel add` for the bot to actually scan them.
>>>>>>> e7462626

**Example:**

```
<<<<<<< HEAD
/cve channel disable_global
=======
/cve channel enable_global
```

### `/cve channel disable_global`

Disables automatic CVE message scanning globally for the server. No messages will be scanned in any channel, regardless of individual channel configurations.

**Example:**

```
/cve channel disable_global
```

---

## Severity Threshold (`/cve threshold`)

Configure the minimum CVSS severity required for a CVE found in a message to trigger an automatic alert.

**Permission Required:** Manage Server

### `/cve threshold set <level>`

Set the minimum severity level.

- **`<level>`**: (Required) The minimum severity.
  - _Choices:_ `critical`, `high`, `medium`, `low`, `all` (default)

**Example:**

```
/cve threshold set level:high
```

### `/cve threshold view`

Displays the current global minimum severity threshold setting.

**Example:**

```
/cve threshold view
```

**Example Response:**

```
ℹ️ Current global CVE severity threshold: **high**
```

### `/cve threshold reset`

Resets the global minimum severity threshold to the default (`all`).

**Example:**

```
/cve threshold reset
>>>>>>> e7462626
```

---

## Latest CVE Entries (`/cve latest`)

Display the most recent CVEs published by NVD, with optional filters.

**Parameters:**

- **`count`**: (Optional) Number of CVEs to display.
  - _Default:_ 5
  - _Maximum:_ 10
- **`days`**: (Optional) Look back period in days based on publication date.
  - _Default:_ 7
  - _Maximum:_ 30
- **`severity`**: (Optional) Filter by minimum CVSS severity.
  - _Choices:_ `critical`, `high`, `medium`, `low`
- **`vendor`**: (Optional) Filter by vendor name (basic case-insensitive description match).
- **`product`**: (Optional) Filter by product name (basic case-insensitive description match).
- **`in_kev`**: (Optional) Filter for CVEs present (`True`) or not present (`False`) in the CISA KEV catalog.

**Example Usage:**

```
/cve latest
/cve latest count:3 days:14
/cve latest severity:high vendor:Microsoft
/cve latest in_kev:true
```

**Response Format:**

Displays a list of recent CVEs matching the criteria, sorted by publication date (most recent first). Each entry includes the CVE ID (linked to NVD), CVSS score, a short description excerpt, and publication date.

---

## Future Enhancements

_(Note: The following features are planned but not yet implemented)_

### Alert Formatting (`/cve format`) (Future)

Customize the appearance of future CVE alerts.

**Permission Required:** Manage Server

- **/cve format set `<template>`**: Set a custom alert template using variables like `{cve_id}`, `{title}`, `{severity}`, etc.
- **/cve format preview**: Show a preview of how alerts will look with the current format.
- **/cve format reset**: Reset the alert format to the default style.

### Multi-Channel Configuration (`/cve channels`) (Future)

_(This section might be superseded or clarified by the existing `/cve channel` and `/verbose` commands)_

Configure CVE alerts to be sent to multiple channels with potentially different settings (severity, format, verbosity) per channel.

**Permission Required:** Manage Server

- **/cve channels add `<channel> [options]`**: Add a channel for monitoring.
- **/cve channels remove `<channel>`**: Stop monitoring alerts in a channel.
- **/cve channels list**: View all configured monitoring channels and their settings.
- **/cve channels edit `<channel> [options]`**: Modify settings for an existing monitored channel.<|MERGE_RESOLUTION|>--- conflicted
+++ resolved
@@ -45,11 +45,7 @@
 
 ### `/cve channel remove <channel>`
 
-<<<<<<< HEAD
-Removes the automatic CVE scanning configuration for the specified channel.
-=======
 Disables automatic CVE scanning for messages posted in the specified channel. The global setting remains unaffected.
->>>>>>> e7462626
 
 - **`<channel>`:** (Required) The text channel to stop monitoring.
 
@@ -61,11 +57,7 @@
 
 ### `/cve channel list`
 
-<<<<<<< HEAD
 Shows the global CVE message scanning status (enabled/disabled) and lists the channels currently configured for automatic scanning.
-=======
-Lists all channels currently configured for automatic CVE scanning.
->>>>>>> e7462626
 
 **Example:**
 
@@ -74,14 +66,10 @@
 ```
 
 **Example Response:**
-<<<<<<< HEAD
 
 ```
 ℹ️ Global automatic CVE monitoring is currently **enabled** for this server.
-=======
-
-```
-ℹ️ Global CVE message scanning is **enabled**.
+
 Configured channels:
 - #security-feed
 - #vuln-reports
@@ -90,49 +78,17 @@
 or
 
 ```
-ℹ️ Global CVE message scanning is **enabled**.
-Configured channels:
-No channels are specifically configured. Use `/cve channel add`.
-```
-
-### `/cve channel status`
-
-Shows the global CVE message scanning status (enabled/disabled) and lists the configured channels.
->>>>>>> e7462626
-
-Configured channels:
-- #security-feed
-- #vuln-reports
+ℹ️ Global automatic CVE monitoring is currently **enabled** for this server.
+
+No specific channels are currently configured and enabled. Use `/cve channel add` to add one.
 ```
 
 or
 
 ```
-<<<<<<< HEAD
-ℹ️ Global automatic CVE monitoring is currently **enabled** for this server.
-
-No specific channels are currently configured and enabled. Use `/cve channel add` to add one.
-```
-
-or
-
-```
 ⚪ Global automatic CVE monitoring is currently **disabled** for this server.
-
-=======
-/cve channel status
-```
-
-**Example Response:** (Similar to `/cve channel list`)
-
-```
-ℹ️ Global CVE message scanning is **enabled**.
->>>>>>> e7462626
-Configured channels:
-- #security-feed
-```
-
-<<<<<<< HEAD
+```
+
 ### `/cve channel enable_global`
 
 Enables automatic CVE message scanning globally for the server. You still need to add specific channels using `/cve channel add` for the bot to actually scan them.
@@ -140,31 +96,6 @@
 **Example:**
 
 ```
-/cve channel enable_global
-```
-
-### `/cve channel disable_global`
-
-Disables automatic CVE message scanning globally for the server. No messages will be scanned in any channel, regardless of individual channel configurations.
-=======
-or
-
-```
-⚪ Global CVE message scanning is **disabled**.
-Use `/cve channel enable_global` to activate it.
-```
-
-### `/cve channel enable_global`
-
-Enables automatic CVE message scanning globally for the server. You still need to add specific channels using `/cve channel add` for the bot to actually scan them.
->>>>>>> e7462626
-
-**Example:**
-
-```
-<<<<<<< HEAD
-/cve channel disable_global
-=======
 /cve channel enable_global
 ```
 
@@ -223,7 +154,6 @@
 
 ```
 /cve threshold reset
->>>>>>> e7462626
 ```
 
 ---
